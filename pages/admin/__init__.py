--- conflicted
+++ resolved
@@ -280,12 +280,10 @@
                 settings.PAGE_LANGUAGES if Content.objects.get_content(obj,
                                     l[0], "title") and l[0] != language]
         extra_context['page'] = obj
-<<<<<<< HEAD
-        return super(PageAdmin, self).change_view(request, object_id, form_url=form_url, extra_context=extra_context)
-=======
-        return super(PageAdmin, self).change_view(request, object_id,
-            extra_context=extra_context)
->>>>>>> d141c3de
+
+        return super(PageAdmin, self).change_view(request, object_id, 
+            form_url=form_url, extra_context=extra_context)
+
 
     def add_view(self, request, form_url='', extra_context=None):
         """The ``add`` admin view for the :class:`Page <pages.models.Page>`."""
