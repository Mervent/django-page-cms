--- conflicted
+++ resolved
@@ -433,20 +433,12 @@
     easily make "do nothing" changes to any content block when no 
     change is required for a language.
     """
-<<<<<<< HEAD
-    if settings.LANGUAGE_CODE == language:
-        # official version is always "up to date"
-        return True
-    # get the last modified date for the official version
-    last_modified = Content.objects.filter(language=settings.LANGUAGE_CODE,
-=======
     lang_code = getattr(settings, 'LANGUAGE_CODE', None)
     if lang_code == language:
         # official version is always "up to date"
         return True
     # get the last modified date for the official version
     last_modified = Content.objects.filter(language=lang_code,
->>>>>>> 586ad284
         page=page).aggregate(Max('creation_date'))['creation_date__max']
     if last_modified is None:
         # no official version
