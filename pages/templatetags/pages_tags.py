"""Page CMS page_tags template tags"""
from django import template
from django.utils.safestring import SafeText
from django.template import TemplateSyntaxError
from django.conf import settings

from pages import settings as pages_settings
from pages.models import Content, Page
<<<<<<< HEAD
from pages.placeholders import PlaceholderNode, ImagePlaceholderNode, FilePlaceholderNode
from pages.placeholders import ContactPlaceholderNode
from pages.placeholders import JsonPlaceholderNode, parse_placeholder
import six
=======
from pages.placeholders import (PlaceholderNode, ImagePlaceholderNode, FilePlaceholderNode, MarkdownPlaceholderNode,
                                 ContactPlaceholderNode, JsonPlaceholderNode, parse_placeholder)

>>>>>>> 9592715f

register = template.Library()


def get_page_from_string_or_id(page_string, lang=None):
    """Return a Page object from a slug or an id."""
    if type(page_string) == int:
        return Page.objects.get(pk=int(page_string))
    # if we have a string coming from some templates templates
    if (isinstance(page_string, SafeText) or
        isinstance(page_string, six.string_types)):
        if page_string.isdigit():
            return Page.objects.get(pk=int(page_string))
        return Page.objects.from_path(page_string, lang)
    # in any other case we return the input becasue it's probably
    # a Page object.
    return page_string

def _get_content(context, page, content_type, lang, fallback=True):
    """Helper function used by ``PlaceholderNode``."""
    if not page:
        return ''

    if not lang and 'lang' in context:
        lang = context.get('lang', pages_settings.PAGE_DEFAULT_LANGUAGE)

    page = get_page_from_string_or_id(page, lang)

    if not page:
        return ''

    content = Content.objects.get_content(page, lang, content_type, fallback)
    return content

"""Filters"""


def has_content_in(page, language):
    """Fitler that return ``True`` if the page has any content in a
    particular language.

    :param page: the current page
    :param language: the language you want to look at
    """
    return Content.objects.filter(page=page, language=language).count() > 0
register.filter(has_content_in)


"""Inclusion tags"""


def pages_menu(context, page, url='/'):
    """Render a nested list of all the descendents of the given page,
    including this page.

    :param page: the page where to start the menu from.
    :param url: not used anymore.
    """
    lang = context.get('lang', pages_settings.PAGE_DEFAULT_LANGUAGE)
    page = get_page_from_string_or_id(page, lang)
    if page:
        children = page.get_children_for_frontend()
        context.update({'children': children, 'page': page})
    return context
pages_menu = register.inclusion_tag('pages/menu.html',
                                    takes_context=True)(pages_menu)


def pages_sub_menu(context, page, url='/'):
    """Get the root page of the given page and
    render a nested list of all root's children pages.
    Good for rendering a secondary menu.

    :param page: the page where to start the menu from.
    :param url: not used anymore.
    """
    lang = context.get('lang', pages_settings.PAGE_DEFAULT_LANGUAGE)
    page = get_page_from_string_or_id(page, lang)
    if page:
        root = page.get_root()
        children = root.get_children_for_frontend()
        context.update({'children': children, 'page': page})
    return context
pages_sub_menu = register.inclusion_tag('pages/sub_menu.html',
                                        takes_context=True)(pages_sub_menu)


def pages_siblings_menu(context, page, url='/'):
    """Get the parent page of the given page and render a nested list of its
    child pages. Good for rendering a secondary menu.

    :param page: the page where to start the menu from.
    :param url: not used anymore.
    """
    lang = context.get('lang', pages_settings.PAGE_DEFAULT_LANGUAGE)
    page = get_page_from_string_or_id(page, lang)
    if page:
        if page.parent:
            root = page.parent
        else:
            root = page
        children = root.get_children_for_frontend()
        context.update({'children': children, 'page': page})
    return context
pages_siblings_menu = register.inclusion_tag('pages/sub_menu.html',
                                    takes_context=True)(pages_siblings_menu)


def pages_admin_menu(context, page):
    """Render the admin table of pages."""
    request = context.get('request', None)

    expanded = False
    if request and "tree_expanded" in request.COOKIES:
        cookie_string = urllib.parse.unquote(request.COOKIES['tree_expanded'])
        if cookie_string:
            ids = [int(id) for id in
                urllib.parse.unquote(request.COOKIES['tree_expanded']).split(',')]
            if page.id in ids:
                expanded = True
    context.update({'expanded': expanded, 'page': page})
    return context
pages_admin_menu = register.inclusion_tag('admin/pages/page/menu.html',
                                        takes_context=True)(pages_admin_menu)


def show_content(context, page, content_type, lang=None, fallback=True):
    """Display a content type from a page.

    Example::

        {% show_content page_object "title" %}

    You can also use the slug of a page::

        {% show_content "my-page-slug" "title" %}

    Or even the id of a page::

        {% show_content 10 "title" %}

    :param page: the page object, slug or id
    :param content_type: content_type used by a placeholder
    :param lang: the wanted language
        (default None, use the request object to know)
    :param fallback: use fallback content from other language
    """
    return {'content': _get_content(context, page, content_type, lang,
                                                                fallback)}
show_content = register.inclusion_tag('pages/content.html',
                                      takes_context=True)(show_content)


def show_absolute_url(context, page, lang=None):
    """
    Show the url of a page in the right language

    Example ::

        {% show_absolute_url page_object %}

    You can also use the slug of a page::

        {% show_absolute_url "my-page-slug" %}

    Keyword arguments:
    :param page: the page object, slug or id
    :param lang: the wanted language \
        (defaults to `settings.PAGE_DEFAULT_LANGUAGE`)
    """
    if not lang:
        lang = context.get('lang', pages_settings.PAGE_DEFAULT_LANGUAGE)
    page = get_page_from_string_or_id(page, lang)
    if not page:
        return {'content': ''}
    url = page.get_url_path(language=lang)
    if url:
        return {'content': url}
    return {'content': ''}
show_absolute_url = register.inclusion_tag('pages/content.html',
                                      takes_context=True)(show_absolute_url)


def show_revisions(context, page, content_type, lang=None):
    """Render the last 10 revisions of a page content with a list using
        the ``pages/revisions.html`` template"""
    if (not pages_settings.PAGE_CONTENT_REVISION or
            content_type in pages_settings.PAGE_CONTENT_REVISION_EXCLUDE_LIST):
        return {'revisions': None}
    revisions = Content.objects.filter(page=page, language=lang,
                                type=content_type).order_by('-creation_date')
    if len(revisions) < 2:
        return {'revisions': None}
    return {'revisions': revisions[0:10]}
show_revisions = register.inclusion_tag('pages/revisions.html',
                                        takes_context=True)(show_revisions)


def pages_dynamic_tree_menu(context, page, url='/'):
    """
    Render a "dynamic" tree menu, with all nodes expanded which are either
    ancestors or the current page itself.

    Override ``pages/dynamic_tree_menu.html`` if you want to change the
    design.

    :param page: the current page
    :param url: not used anymore
    """
    lang = context.get('lang', pages_settings.PAGE_DEFAULT_LANGUAGE)
    page = get_page_from_string_or_id(page, lang)
    children = None
    if page and 'current_page' in context:
        current_page = context['current_page']
        # if this node is expanded, we also have to render its children
        # a node is expanded if it is the current node or one of its ancestors
        if(page.tree_id == current_page.tree_id and
            page.lft <= current_page.lft and
            page.rght >= current_page.rght):
            children = page.get_children_for_frontend()
    context.update({'children': children, 'page': page})
    return context
pages_dynamic_tree_menu = register.inclusion_tag(
    'pages/dynamic_tree_menu.html',
    takes_context=True
)(pages_dynamic_tree_menu)


def pages_breadcrumb(context, page, url='/'):
    """
    Render a breadcrumb like menu.

    Override ``pages/breadcrumb.html`` if you want to change the
    design.

    :param page: the current page
    :param url: not used anymore
    """
    lang = context.get('lang', pages_settings.PAGE_DEFAULT_LANGUAGE)
    page = get_page_from_string_or_id(page, lang)
    pages_navigation = None
    if page:
        pages_navigation = page.get_ancestors()
    context.update({'pages_navigation': pages_navigation, 'page': page})
    return context
pages_breadcrumb = register.inclusion_tag(
    'pages/breadcrumb.html',
    takes_context=True
)(pages_breadcrumb)


"""Tags"""


class FakeCSRFNode(template.Node):
    """Fake CSRF node for django 1.1.1"""
    def render(self, context):
        return ''


def do_csrf_token(parser, token):
    return FakeCSRFNode()
try:
    from django.views.decorators.csrf import csrf_protect
except ImportError:
    do_csrf_token = register.tag('csrf_token', do_csrf_token)


class GetPageNode(template.Node):
    """get_page Node"""
    def __init__(self, page_filter, varname):
        self.page_filter = page_filter
        self.varname = varname

    def render(self, context):
        page_or_id = self.page_filter.resolve(context)
        page = get_page_from_string_or_id(page_or_id)
        context[self.varname] = page
        return ''


def do_get_page(parser, token):
    """Retrieve a page and insert into the template's context.

    Example::

        {% get_page "news" as news_page %}

    :param page: the page object, slug or id
    :param name: name of the context variable to store the page in
    """
    bits = token.split_contents()
    if 4 != len(bits):
        raise TemplateSyntaxError('%r expects 4 arguments' % bits[0])
    if bits[-2] != 'as':
        raise TemplateSyntaxError(
            '%r expects "as" as the second argument' % bits[0])
    page_filter = parser.compile_filter(bits[1])
    varname = bits[-1]
    return GetPageNode(page_filter, varname)
do_get_page = register.tag('get_page', do_get_page)


class GetContentNode(template.Node):
    """Get content node"""
    def __init__(self, page, content_type, varname, lang, lang_filter):
        self.page = page
        self.content_type = content_type
        self.varname = varname
        self.lang = lang
        self.lang_filter = lang_filter

    def render(self, context):
        if self.lang_filter:
            self.lang = self.lang_filter.resolve(context)
        context[self.varname] = _get_content(
            context,
            self.page.resolve(context),
            self.content_type.resolve(context),
            self.lang
        )
        return ''


def do_get_content(parser, token):
    """Retrieve a Content object and insert it into the template's context.

    Example::

        {% get_content page_object "title" as content %}

    You can also use the slug of a page::

        {% get_content "my-page-slug" "title" as content %}

    Syntax::

        {% get_content page type [lang] as name %}

    :param page: the page object, slug or id
    :param type: content_type used by a placeholder
    :param name: name of the context variable to store the content in
    :param lang: the wanted language
    """
    bits = token.split_contents()
    if not 5 <= len(bits) <= 6:
        raise TemplateSyntaxError('%r expects 4 or 5 arguments' % bits[0])
    if bits[-2] != 'as':
        raise TemplateSyntaxError(
            '%r expects "as" as the second last argument' % bits[0])
    page = parser.compile_filter(bits[1])
    content_type = parser.compile_filter(bits[2])
    varname = bits[-1]
    lang = None
    lang_filter = None
    if len(bits) == 6:
        lang = bits[3]
    else:
        lang_filter = parser.compile_filter("lang")
    return GetContentNode(page, content_type, varname, lang, lang_filter)
do_get_content = register.tag('get_content', do_get_content)


class LoadPagesNode(template.Node):
    """Load page node."""
    def render(self, context):
        if 'pages_navigation' not in context:
            pages = Page.objects.navigation().order_by("tree_id")
            context.update({'pages_navigation': pages})
        if 'current_page' not in context:
            context.update({'current_page': None})
        return ''


def do_load_pages(parser, token):
    """Load the navigation pages, lang, and current_page variables into the
    current context.

    Example::

        <ul>
            {% load_pages %}
            {% for page in pages_navigation %}
                {% pages_menu page %}
            {% endfor %}
        </ul>
    """
    return LoadPagesNode()
do_load_pages = register.tag('load_pages', do_load_pages)


def do_placeholder(parser, token):
    """
    Method that parse the placeholder template tag.

    Syntax::

        {% placeholder <name> [on <page>] [with <widget>] \
[parsed] [as <varname>] %}

    Example usage::

        {% placeholder about %}
        {% placeholder body with TextArea as body_text %}
        {% placeholder welcome with TextArea parsed as welcome_text %}
        {% placeholder teaser on next_page with TextArea parsed %}
    """
    name, params = parse_placeholder(parser, token)
    return PlaceholderNode(name, **params)
register.tag('placeholder', do_placeholder)

def do_markdownlaceholder(parser, token):
    """
    Method that parse the markdownplaceholder template tag.
    """
    name, params = parse_placeholder(parser, token)
    return MarkdownPlaceholderNode(name, **params)
register.tag('markdownplaceholder', do_markdownlaceholder)

def do_imageplaceholder(parser, token):
    """
    Method that parse the imageplaceholder template tag.
    """
    name, params = parse_placeholder(parser, token)
    return ImagePlaceholderNode(name, **params)
register.tag('imageplaceholder', do_imageplaceholder)

def do_fileplaceholder(parser, token):
    """
    Method that parse the fileplaceholder template tag.
    """
    name, params = parse_placeholder(parser, token)
    return FilePlaceholderNode(name, **params)
register.tag('fileplaceholder', do_fileplaceholder)

def do_contactplaceholder(parser, token):
    """
    Method that parse the contactplaceholder template tag.
    """
    name, params = parse_placeholder(parser, token)
    return ContactPlaceholderNode(name, **params)
register.tag('contactplaceholder', do_contactplaceholder)


def do_jsonplaceholder(parser, token):
    """
    Method that parse the contactplaceholder template tag.
    """
    name, params = parse_placeholder(parser, token)
    return JsonPlaceholderNode(name, **params)
register.tag('jsonplaceholder', do_jsonplaceholder)


def language_content_up_to_date(page, language):
    """Tell if all the page content has been updated since the last
    change of the official version (settings.LANGUAGE_CODE)

    This is approximated by comparing the last modified date of any
    content in the page, not comparing each content block to its
    corresponding official language version.  That allows users to
    easily make "do nothing" changes to any content block when no
    change is required for a language.
    """
    lang_code = getattr(settings, 'LANGUAGE_CODE', None)
    if lang_code == language:
        # official version is always "up to date"
        return True
    # get the last modified date for the official version
    last_modified = Content.objects.filter(language=lang_code,
        page=page).order_by('-creation_date')
    if not last_modified:
        # no official version
        return True
    lang_modified = Content.objects.filter(language=language,
        page=page).order_by('-creation_date')[0].creation_date
    return lang_modified > last_modified[0].creation_date
register.filter(language_content_up_to_date)<|MERGE_RESOLUTION|>--- conflicted
+++ resolved
@@ -6,16 +6,10 @@
 
 from pages import settings as pages_settings
 from pages.models import Content, Page
-<<<<<<< HEAD
 from pages.placeholders import PlaceholderNode, ImagePlaceholderNode, FilePlaceholderNode
-from pages.placeholders import ContactPlaceholderNode
+from pages.placeholders import ContactPlaceholderNode, MarkdownPlaceholderNode
 from pages.placeholders import JsonPlaceholderNode, parse_placeholder
 import six
-=======
-from pages.placeholders import (PlaceholderNode, ImagePlaceholderNode, FilePlaceholderNode, MarkdownPlaceholderNode,
-                                 ContactPlaceholderNode, JsonPlaceholderNode, parse_placeholder)
-
->>>>>>> 9592715f
 
 register = template.Library()
 
