--- conflicted
+++ resolved
@@ -7,12 +7,8 @@
 
 from datetime import datetime
 from django.db import models
-<<<<<<< HEAD
 from django.contrib.auth.models import User, SiteProfileNotAvailable
-=======
 from django.db.models import Max
-from django.contrib.auth.models import User
->>>>>>> 28713e39
 from django.utils.translation import ugettext_lazy as _
 from django.utils.safestring import mark_safe
 from django.core.cache import cache
@@ -495,18 +491,11 @@
             return get_email() if get_email else user.email
 
         return {
-<<<<<<< HEAD
-            'complete_slug': langs(
-                lambda lang: self.get_complete_slug(lang, hideroot=False)),
-            'title': langs(lambda lang: self.title(lang, fallback=False)),
-            'author_email': custom_email(self.author),
-=======
             'complete_slug': dict(
                 (lang, self.get_complete_slug(lang, hideroot=False))
                 for lang in languages),
             'title': language_content('title'),
-            'author_email': self.author.email,
->>>>>>> 28713e39
+            'author_email': custom_email(self.author),
             'creation_date': isoformat(self.creation_date),
             'publication_date': isoformat(self.publication_date),
             'publication_end_date': isoformat(self.publication_end_date),
