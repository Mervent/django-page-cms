# -*- coding: utf-8 -*-
"""Django haystack `SearchIndex` module."""
from pages.models import Page
from pages import settings

<<<<<<< HEAD
from haystack.indexes import (SearchIndex, CharField, DateTimeField,
    RealTimeSearchIndex, Indexable)

if settings.PAGE_REAL_TIME_SEARCH:
    class RealTimePageIndex(RealTimeSearchIndex, Indexable):
=======
from haystack.indexes import SearchIndex, CharField, DateTimeField, Indexable


if settings.PAGE_REAL_TIME_SEARCH:
    class RealTimePageIndex(SearchIndex):
>>>>>>> 11c81e7b
        """Search index for pages content."""
        text = CharField(document=True, use_template=True)
        title = CharField(model_attr='title')
        url = CharField(model_attr='get_absolute_url')
        publication_date = DateTimeField(model_attr='publication_date')

<<<<<<< HEAD
        def index_queryset(self):
=======
        def index_queryset(self, using=None):
            """ Haystack 2.0 requires this method now """
            return self.get_model().objects.published()

        def get_queryset(self):
>>>>>>> 11c81e7b
            """Used when the entire index for model is updated."""
            return Page.objects.published()

        def get_model(self):
            return Page

        def should_update(self, instance, **kwargs):
            return instance.status == Page.PUBLISHED

else:
    class PageIndex(SearchIndex, Indexable):
        """Search index for pages content."""
        text = CharField(document=True, use_template=True)
        title = CharField(model_attr='title')
        url = CharField(model_attr='get_absolute_url')
        publication_date = DateTimeField(model_attr='publication_date')

        def index_queryset(self):
            """Used when the entire index for model is updated."""
            return Page.objects.published()

        def get_model(self):
            return Page

        def should_update(self, instance, **kwargs):
            return instance.status == Page.PUBLISHED
<|MERGE_RESOLUTION|>--- conflicted
+++ resolved
@@ -3,34 +3,23 @@
 from pages.models import Page
 from pages import settings
 
-<<<<<<< HEAD
 from haystack.indexes import (SearchIndex, CharField, DateTimeField,
     RealTimeSearchIndex, Indexable)
 
 if settings.PAGE_REAL_TIME_SEARCH:
+
     class RealTimePageIndex(RealTimeSearchIndex, Indexable):
-=======
-from haystack.indexes import SearchIndex, CharField, DateTimeField, Indexable
-
-
-if settings.PAGE_REAL_TIME_SEARCH:
-    class RealTimePageIndex(SearchIndex):
->>>>>>> 11c81e7b
         """Search index for pages content."""
         text = CharField(document=True, use_template=True)
         title = CharField(model_attr='title')
         url = CharField(model_attr='get_absolute_url')
         publication_date = DateTimeField(model_attr='publication_date')
 
-<<<<<<< HEAD
-        def index_queryset(self):
-=======
         def index_queryset(self, using=None):
             """ Haystack 2.0 requires this method now """
             return self.get_model().objects.published()
 
         def get_queryset(self):
->>>>>>> 11c81e7b
             """Used when the entire index for model is updated."""
             return Page.objects.published()
 
