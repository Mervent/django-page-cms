{% extends "admin/change_form.html" %}
{% load i18n admin_modify pages_tags %}

{% block title %}{% trans "Edit" %}{% endblock %}

{% block extrahead %}{{ block.super }}
<script type="text/javascript" src="{{ STATIC_URL }}admin/js/urlify.js"></script>
<script type="text/javascript">var media_url = "{{ MEDIA_URL }}"; var page_media_url = "{{ PAGES_MEDIA_URL }}"</script>
<script type="text/javascript" src="{{ PAGES_MEDIA_URL }}javascript/pages_form.js"></script>
{% endblock %}

{% block content %}
<!-- Content -->
<div id="content-main">
    {% block object-tools %}
<<<<<<< HEAD
        {% if change and not is_popup %}
            <ul class="object-tools">
                {% if has_absolute_url %}<li><a href="{% show_absolute_url original %}" class="viewsitelink">{% trans "View on site" %}</a></li>{% endif %}
            </ul>
        {% endif %}
=======
{% if change %}{% if not is_popup %}
  <ul class="object-tools">
    {% block object-tools-items %}
    <li><a href="history/" class="historylink">{% trans "History" %}</a></li>
    {% if has_absolute_url %}<li><a href="../../../r/{{ content_type_id }}/{{ object_id }}/" class="viewsitelink">{% trans "View on site" %}</a></li>{% endif%}
    {% endblock %}
  </ul>
{% endif %}{% endif %}
>>>>>>> d141c3de
    {% endblock %}

    <form id="page_form" {% if has_file_field %}enctype="multipart/form-data" {% endif %} action="?language={{ request.GET.language }}{%if request.GET.target %}&amp;target={{ request.GET.target }}{% endif %}&amp;{%if request.GET.target %}position={{ request.GET.position }}{% endif %}" method="post">
        {% csrf_token %}
        <div class="sidebar">
        {% for fieldset in adminform %}
            {% include "admin/pages/page/includes/fieldset.html" %}

            {% if forloop.first %}
                {% if not add and traduction_languages %}
                <fieldset class="module module-translation-helper aligned">
                    <h2>{% trans "Translation helper" %}</h2>
                    <div class="form-row">
                        <label for="translation-helper-select" class="required">{% trans "Language:" %}</label>
                        <select id="translation-helper-select">
                            <option value="" selected="selected">---------</option>
                            {% for lang in traduction_languages %}
                                <option value="{{ lang.0 }}">{{ lang.1 }}</option>
                            {% endfor %}
                        </select>
                        {% comment %}A little "smart" trick here to have this right column{% endcomment %}
                        <div id="translation-helper-content"></div>
                    </div>
                </fieldset>
                {% endif %}

                {% comment %}Close sidebar, open content{% endcomment %}
                </div>
                <div class="content">
            {% endif %}

        {% endfor %}
        </div>{% comment %}Close content{% endcomment %}

        <div style="clear:both">
        {% for inline_admin_formset in inline_admin_formsets %}
            {% include inline_admin_formset.opts.template %}
        {% endfor %}
        </div>

        {% submit_row %}
    </form>
</div>
<script type="text/javascript" charset="utf-8">
<!--
var add_form = {% if add %}1{% else %}0{% endif %};
-->
</script>
<!-- END Content -->
{% endblock %}<|MERGE_RESOLUTION|>--- conflicted
+++ resolved
@@ -13,13 +13,13 @@
 <!-- Content -->
 <div id="content-main">
     {% block object-tools %}
-<<<<<<< HEAD
         {% if change and not is_popup %}
             <ul class="object-tools">
                 {% if has_absolute_url %}<li><a href="{% show_absolute_url original %}" class="viewsitelink">{% trans "View on site" %}</a></li>{% endif %}
             </ul>
         {% endif %}
-=======
+    {% endblock %}
+
 {% if change %}{% if not is_popup %}
   <ul class="object-tools">
     {% block object-tools-items %}
@@ -28,8 +28,7 @@
     {% endblock %}
   </ul>
 {% endif %}{% endif %}
->>>>>>> d141c3de
-    {% endblock %}
+
 
     <form id="page_form" {% if has_file_field %}enctype="multipart/form-data" {% endif %} action="?language={{ request.GET.language }}{%if request.GET.target %}&amp;target={{ request.GET.target }}{% endif %}&amp;{%if request.GET.target %}position={{ request.GET.position }}{% endif %}" method="post">
         {% csrf_token %}
