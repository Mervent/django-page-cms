{% extends "admin/change_list.html" %}
<<<<<<< HEAD
{% load  admin_list i18n pages_tags %}
=======
{% load adminmedia admin_list i18n pages_tags %}
{% load url from future %}
>>>>>>> 6c9bab33

{% block title %}{% trans "List of pages" %}{% endblock %}

{% block bodyclass %}change-list{% endblock %}

{% if not is_popup %}{% block breadcrumbs %}
    <div class="breadcrumbs">
    <a href="../../">{% trans "Home" %}</a> &rsaquo; 
    <a href="../">{{ app_label|capfirst|escape }}</a> &rsaquo; {{ opts.verbose_name_plural|capfirst|escape }}
    </div>
{% endblock %}{% endif %}

{% block coltype %}flex{% endblock %}

{% block extrahead %}{{ block.super }}
<link rel="stylesheet" type="text/css" href="{{ PAGES_MEDIA_URL }}css/rte.css" />
<link rel="stylesheet" type="text/css" href="{{ PAGES_MEDIA_URL }}css/pages.css" />
<script type="text/javascript">var static_url = "{{ STATIC_URL }}";</script>
<script type="text/javascript" src="{{ PAGES_MEDIA_URL }}javascript/jquery-1.10.2.js"></script>
<script type="text/javascript" src="{{ PAGES_MEDIA_URL }}javascript/pages.js"></script>
<script type="text/javascript" src="{{ PAGES_MEDIA_URL }}javascript/pages_list.js"></script>
{% endblock %}

{% block content %}
<div id="content-main">

{% if has_add_permission %}
<ul class="object-tools"><li><a href="add/" class="addlink">{% blocktrans with name as name %}Add {{ name }}{% endblocktrans %}</a></li></ul>
{% endif %}

<div class="module" id="changelist">

{% block result_list %}
<div id="toolbar">
<form id="changelist-search" action="" method="post">
    {% csrf_token %}
    <div>
        <label for="searchbar"><img src="{{ STATIC_URL }}pages/img/icon_searchbox.png" alt="{% trans "Search" %}" /></label>
        <input type="text" size="25" name="q" value="{{q}}" id="searchbar" />
        <input type="submit" name="g" value="{% trans "Go" %}" />
    </div>
</form>
</div>

<form method="post" action="">
{% csrf_token %}
{% if action_form and actions_on_top and cl.full_result_count %}{% admin_actions %}{% endif %}

<div id="page-list">
{% include "admin/pages/page/change_list_table.html" %}
</div>
{% if action_form and actions_on_bottom and cl.full_result_count %}{% admin_actions %}{% endif %}
</form>
{% if can_import %}
	<form action="import-json/" method="post" enctype="multipart/form-data">
	<div class="actions">
	{% csrf_token %}
	<label>Import pages: <input type="file" name="json" size="40" /></label>
	<input type="submit" name="j" value="{% trans "Import" %}" />
	</div>
	</form>
{% endif %}
{% endblock %}

</div>
</div>
{% endblock %}<|MERGE_RESOLUTION|>--- conflicted
+++ resolved
@@ -1,10 +1,6 @@
 {% extends "admin/change_list.html" %}
-<<<<<<< HEAD
-{% load  admin_list i18n pages_tags %}
-=======
-{% load adminmedia admin_list i18n pages_tags %}
-{% load url from future %}
->>>>>>> 6c9bab33
+
+{% load admin_list i18n pages_tags %}
 
 {% block title %}{% trans "List of pages" %}{% endblock %}
 
