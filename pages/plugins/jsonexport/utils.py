--- conflicted
+++ resolved
@@ -1,14 +1,8 @@
-<<<<<<< HEAD
 from django.db.models import Max
-from django.contrib.auth.models import User
 from django.utils.translation import ugettext_lazy as _
 from django.contrib.sites.models import Site
 from django.conf import settings as global_settings
-=======
-from django.db.models import Avg, Max, Min, Count
 from django.contrib.auth import get_user_model
-from django.core.exceptions import ObjectDoesNotExist
->>>>>>> e4e15eb1
 
 from pages.models import Page, Content
 from pages.managers import PageManager
@@ -177,7 +171,7 @@
         page = Page(parent=parent)
         created = True
 
-    user_model = get_user_model
+    user_model = get_user_model()
 
     def custom_get_user_by_email(email):
         """
