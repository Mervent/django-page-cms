"""Gerbi CMS template tags"""
from django import template
from django.utils.safestring import SafeUnicode
from django.template import TemplateSyntaxError
#from django.forms import Widget, Textarea, ImageField, CharField
import urllib
from django.conf import settings

from gerbi import settings as gerbi_settings
from gerbi.models import Content, Page
from gerbi.placeholders import PlaceholderNode, ImagePlaceholderNode, FilePlaceholderNode
from gerbi.placeholders import VideoPlaceholderNode, ContactPlaceholderNode
from gerbi.placeholders import parse_placeholder

register = template.Library()

def get_page_from_string_or_id( context,page_string, lang=None):
    """Return a Page object from a slug or an id."""
    current_page = context.get('current_page', None)
    model = Page
    if current_page:
        model = current_page.__class__
        print "s_or_id %s, %s" % ( model, current_page )
    else:
        print "Warning: get_page_from_string_or_id(): context has no current page !"
        
    if type(page_string) == int:
        return model.objects.get(pk=int(page_string))
    # if we have a string coming from some templates templates
    if (isinstance(page_string, SafeUnicode) or
        isinstance(page_string, unicode)):
        if page_string.isdigit():
            return model.objects.get(pk=int(page_string))
        return model.objects.from_path(page_string, lang)
    # in any other case we return the input becasue it's probably
    # a Page object.
    return page_string


def _get_content(context, page, content_type, lang, fallback=True):
    """Helper function used by ``PlaceholderNode``."""
    if not page:
        return ''

    if not lang and 'lang' in context:
        lang = context.get('lang', gerbi_settings.GERBI_DEFAULT_LANGUAGE)
    print "_get_content(): lang is now: %s" % lang
    page = get_page_from_string_or_id( context, page, lang)

    if not page:
        return ''

    content = Content.objects.get_content(page, lang, content_type, fallback)
    return content

"""Filters"""


def gerbi_has_content_in(page, language):
    """Fitler that return ``True`` if the page has any content in a
    particular language.

    :param page: the current page
    :param language: the language you want to look at
    """
    if not page:
        return False
    return len(page.get_languages()) > 0
register.filter(gerbi_has_content_in)


"""Inclusion tags"""

def gerbi_show_absolute_url(context, page, lang=None):
    """Show the url of a page in the right language

    Example ::

        {% gerbi_show_absolute_url page_object %}

    You can also use the slug of a page::

        {% gerbi_show_absolute_url "my-page-slug" %}

    Keyword arguments:
    :param page: the page object, slug or id
    :param lang: the wanted language
        (defaults to `settings.PAGE_DEFAULT_LANGUAGE`)
    """
    if not lang:
        lang = context.get('lang', gerbi_settings.GERBI_DEFAULT_LANGUAGE)
    page = get_page_from_string_or_id(page, lang)
    if not page:
        return {'content': ''}
    url = page.get_url_path(language=lang)
    if url:
        return {'content': url}
    return {'content': ''}
gerbi_show_absolute_url = register.inclusion_tag('gerbi/content.html',
                                      takes_context=True)(gerbi_show_absolute_url)


def gerbi_menu(context, page, url='/'):
    """Render a nested list of all the descendents of the given page,
    including this page.

    :param page: the page where to start the menu from.
    :param url: not used anymore.
    """
    lang = context.get('lang', gerbi_settings.GERBI_DEFAULT_LANGUAGE)
    page = get_page_from_string_or_id( context, page, lang)
    if page:
        children = page.get_children_for_frontend()
        context.update({'children': children, 'page': page})
    return context
<<<<<<< HEAD
if gerbi_settings.GERBI_LEGACY_TAG_NAMES:
    def pages_menu ( context, page, url='/' ):
        return gerbi_menu ( context, page, url )
    pages_menu = register.inclusion_tag('gerbi/menu.html',
				        takes_context=True)(pages_menu)
=======

>>>>>>> 8870f0bb
gerbi_menu = register.inclusion_tag('gerbi/menu.html',
				    takes_context=True)(gerbi_menu)


def gerbi_children_menu(context, page, url='/'):
    """Get the direct children of the given page and render them as a
    list.

    Unlike the gerbi_menu tag, this tag does not display the children's
    children and so on, but only the direct children of the given page.

    :param page: the page where to start the menu from.
    :param url: not used anymore.
    """
    lang = context.get('lang', gerbi_settings.GERBI_DEFAULT_LANGUAGE)
    page = get_page_from_string_or_id( context, page, lang)
    print "gerbi_children_menu(): page is %s" % page
    if page:
        children = page.get_children_for_frontend()
        context.update({'children': children, 'page': page})
    return context

gerbi_children_menu = register.inclusion_tag('gerbi/sub_menu.html',
                                             takes_context=True)(gerbi_children_menu)


def gerbi_sub_menu(context, page, url='/'):
    """Get the root page of the given page and
    render a nested list of all root's children pages.
    Good for rendering a secondary menu.

    :param page: the page where to start the menu from.
    :param url: not used anymore.
    """
    lang = context.get('lang', gerbi_settings.GERBI_DEFAULT_LANGUAGE)
    page = get_page_from_string_or_id( context, page, lang)
    if page:
        root = page.get_root()
        children = root.get_children_for_frontend()
        context.update({'children': children, 'page': page})
    return context
<<<<<<< HEAD
if gerbi_settings.GERBI_LEGACY_TAG_NAMES:
    def pages_sub_menu( context, page, url='/' ):
        return gerbi_sub_menu ( context, page, url )
    pages_sub_menu = register.inclusion_tag('gerbi/sub_menu.html',
                                        takes_context=True)(pages_sub_menu)
=======
>>>>>>> 8870f0bb

gerbi_sub_menu = register.inclusion_tag('gerbi/sub_menu.html',
                                        takes_context=True)(gerbi_sub_menu)



def gerbi_siblings_menu(context, page, url='/'):
    """Get the parent page of the given page and render a nested list of its
    child pages. Good for rendering a secondary menu.

    :param page: the page where to start the menu from.
    :param url: not used anymore.
    """
    lang = context.get('lang', gerbi_settings.GERBI_DEFAULT_LANGUAGE)
    page = get_page_from_string_or_id( context,page, lang)
    if page:
        if page.parent:
            root = page.parent
        else:
            root = page
        children = root.get_children_for_frontend()
        context.update({'children': children, 'page': page})
    return context

gerbi_siblings_menu = register.inclusion_tag('gerbi/sub_menu.html',
                                    takes_context=True)(gerbi_siblings_menu)


<<<<<<< HEAD
def gerbi_admin_menu(context, page):
    """Render the admin table of pages."""
    request = context.get('request', None)

    expanded = False
    if request and "tree_expanded" in request.COOKIES:
        cookie_string = urllib.unquote(request.COOKIES['tree_expanded'])
        if cookie_string:
            ids = [int(id) for id in
                urllib.unquote(request.COOKIES['tree_expanded']).split(',')]
            if page.id in ids:
                expanded = True
    context.update({'expanded': expanded, 'page': page})
    return context
gerbi_admin_menu = register.inclusion_tag('admin/gerbi/page/menu.html',
                                          takes_context=True)(gerbi_admin_menu)


def show_content(context, page, content_type, lang=None, fallback=True):
=======
def gerbi_show_content(context, page, content_type, lang=None, fallback=True):
>>>>>>> 8870f0bb
    """Display a content type from a page.

    Example::

        {% show_content page_object "title" %}

    You can also use the slug of a page::

        {% show_content "my-page-slug" "title" %}

    Or even the id of a page::

        {% show_content 10 "title" %}

    :param page: the page object, slug or id
    :param content_type: content_type used by a placeholder
    :param lang: the wanted language
        (default None, use the request object to know)
    :param fallback: use fallback content from other language
    """
    return {'content': _get_content(context, page, content_type, lang,
                                                                fallback)}
gerbi_show_content = register.inclusion_tag('gerbi/content.html',
                                      takes_context=True)(gerbi_show_content)

<<<<<<< HEAD
    page = get_page_from_string_or_id( context,page, lang)
    if not page:
        return ''

    return {'content': page.slug_with_level(lang)}
show_slug_with_level = register.inclusion_tag('gerbi/content.html',
                                      takes_context=True)(show_slug_with_level)


def show_absolute_url(context, page, lang=None):
    """Show the url of a page in the right language

    Example ::

        {% show_absolute_url page_object %}

    You can also use the slug of a page::

        {% show_absolute_url "my-page-slug" %}

    Keyword arguments:
    :param page: the page object, slug or id
    :param lang: the wanted language (defaults to `settings.GERBI_DEFAULT_LANGUAGE`)
    """
    if not lang:
        lang = context.get('lang', gerbi_settings.GERBI_DEFAULT_LANGUAGE)
    page = get_page_from_string_or_id( context, page, lang)
    
    if not page:
        return {'content': ''}
    url = page.get_url_path(language=lang)
    if url:
        return {'content': url}
    return {'content': ''}
show_absolute_url = register.inclusion_tag('gerbi/content.html',
                                      takes_context=True)(show_absolute_url)


def show_revisions(context, page, content_type, lang=None):
    """Render the last 10 revisions of a page content with a list using
        the ``gerbi/revisions.html`` template"""
    if not gerbi_settings.GERBI_CONTENT_REVISION:
        return {'revisions': None}
    revisions = Content.objects.filter(page=page, language=lang,
                                type=content_type).order_by('-creation_date')
    if len(revisions) < 2:
        return {'revisions': None}
    return {'revisions': revisions[0:10]}
show_revisions = register.inclusion_tag('gerbi/revisions.html',
                                        takes_context=True)(show_revisions)
=======
>>>>>>> 8870f0bb


def gerbi_dynamic_tree_menu(context, page, url='/'):
    """
    Render a "dynamic" tree menu, with all nodes expanded which are either
    ancestors or the current page itself.

    Override ``gerbi/dynamic_tree_menu.html`` if you want to change the
    design.

    :param page: the current page
    :param url: not used anymore
    """
    lang = context.get('lang', gerbi_settings.GERBI_DEFAULT_LANGUAGE)
    page = get_page_from_string_or_id( context,page, lang)
    children = None
    if page and 'gerbi_current_page' in context:
        gerbi_current_page = context['gerbi_current_page']
        # if this node is expanded, we also have to render its children
        # a node is expanded if it is the current node or one of its ancestors
        if(page.tree_id == gerbi_current_page.tree_id and
            page.lft <= gerbi_current_page.lft and
            page.rght >= gerbi_current_page.rght):
            children = page.get_children_for_frontend()
    context.update({'children': children, 'page': page})
    return context

gerbi_dynamic_tree_menu = register.inclusion_tag(
    'gerbi/dynamic_tree_menu.html',
    takes_context=True)(gerbi_dynamic_tree_menu)


def gerbi_breadcrumb(context, page, url='/'):
    """
    Render a breadcrumb like menu.

    Override ``gerbi/breadcrumb.html`` if you want to change the
    design.

    :param page: the current page
    :param url: not used anymore
    """
    lang = context.get('lang', gerbi_settings.GERBI_DEFAULT_LANGUAGE)
<<<<<<< HEAD
    page = get_page_from_string_or_id( context,page, lang)
    pages_navigation = None
=======
    page = get_page_from_string_or_id(page, lang)
    gerbi_navigation = None
>>>>>>> 8870f0bb
    if page:
        gerbi_navigation = page.get_ancestors()
    context.update({'gerbi_navigation': gerbi_navigation, 'page': page})
    return context

gerbi_breadcrumb = register.inclusion_tag(
    'gerbi/breadcrumb.html',
    takes_context=True)(gerbi_breadcrumb)


"""Tags"""


class FakeCSRFNode(template.Node):
    """Fake CSRF node for django 1.1.1"""
    def render(self, context):
        return ''


def do_csrf_token(parser, token):
    return FakeCSRFNode()
try:
    from django.views.decorators.csrf import csrf_protect
except ImportError:
    register.tag('csrf_token', do_csrf_token)


class GetPageNode(template.Node):
    """get_page Node"""
    def __init__(self, page_filter, varname):
        self.page_filter = page_filter
        self.varname = varname

    def render(self, context):
        page_or_id = self.page_filter.resolve(context)
        page = get_page_from_string_or_id( context, page_or_id)
        context[self.varname] = page
        return ''


def do_get_page(parser, token):
    """Retrieve a page and insert into the template's context.

    Example::

        {% get_page "news" as news_page %}

    :param page: the page object, slug or id
    :param name: name of the context variable to store the page in
    """
    bits = token.split_contents()
    if 4 != len(bits):
        raise TemplateSyntaxError('%r expects 4 arguments' % bits[0])
    if bits[-2] != 'as':
        raise TemplateSyntaxError(
            '%r expects "as" as the second argument' % bits[0])
    page_filter = parser.compile_filter(bits[1])
    varname = bits[-1]
    return GetPageNode(page_filter, varname)
register.tag('gerbi_get_page', do_get_page)


class GetContentNode(template.Node):
    """Get content node"""
    def __init__(self, page, content_type, varname, lang, lang_filter):
        self.page = page
        self.content_type = content_type
        self.varname = varname
        self.lang = lang
        self.lang_filter = lang_filter

    def render(self, context):
        if self.lang_filter:
            self.lang = self.lang_filter.resolve(context)
        context[self.varname] = _get_content(
            context,
            self.page.resolve(context),
            self.content_type.resolve(context),
            self.lang
        )
        return ''


def do_get_content(parser, token):
    """Retrieve a Content object and insert it into the template's context.

    Example::

        {% get_content page_object "title" as content %}

    You can also use the slug of a page::

        {% get_content "my-page-slug" "title" as content %}

    Syntax::

        {% get_content page type [lang] as name %}

    :param page: the page object, slug or id
    :param type: content_type used by a placeholder
    :param name: name of the context variable to store the content in
    :param lang: the wanted language
    """
    bits = token.split_contents()
    if not 5 <= len(bits) <= 6:
        raise TemplateSyntaxError('%r expects 4 or 5 arguments' % bits[0])
    if bits[-2] != 'as':
        raise TemplateSyntaxError(
            '%r expects "as" as the second last argument' % bits[0])
    page = parser.compile_filter(bits[1])
    content_type = parser.compile_filter(bits[2])
    varname = bits[-1]
    lang = None
    lang_filter = None
    if len(bits) == 6:
        lang = bits[3]
    else:
        lang_filter = parser.compile_filter("lang")
    return GetContentNode(page, content_type, varname, lang, lang_filter)
register.tag('gerbi_get_content', do_get_content)


class LoadPagesNode(template.Node):
    """Load page node."""
    def render(self, context):
<<<<<<< HEAD
        if 'current_page' not in context:
            context.update({'current_page': None})
            print "Warning: LoadPagesNode::render(): context has no current page !"
            model = Page
        else:
            model = context['current_page'].__class__
        if 'pages_navigation' not in context:
            page_set = model.objects.navigation().order_by("tree_id")
            context.update({'pages_navigation': page_set})
=======
        if 'gerbi_navigation' not in context:
            page_set = Page.objects.navigation().order_by("tree_id")
            context.update({'gerbi_navigation': page_set})
        if 'gerbi_current_page' not in context:
            context.update({'gerbi_current_page': None})
>>>>>>> 8870f0bb
        return ''


def do_gerbi_load(parser, token):
    """Load the gerbi_navigation, and gerbi_current_page variables into the
    current context.

    Example::

        <ul>
            {% gerbi_load %}
            {% for page in gerbi_navigation %}
                {% gerbi_menu page %}
            {% endfor %}
        </ul>
    """
    return LoadPagesNode()
register.tag('gerbi_load_pages', do_gerbi_load)


def do_placeholder(parser, token):
    """
    Method that parse the placeholder template tag.

    Syntax::

        {% placeholder <name> [on <page>] [with <widget>] \
[parsed] [as <varname>] %}

    Example usage::

        {% placeholder about %}
        {% placeholder body with TextArea as body_text %}
        {% placeholder welcome with TextArea parsed as welcome_text %}
        {% placeholder teaser on next_page with TextArea parsed %}
    """
    name, params = parse_placeholder(parser, token)
    return PlaceholderNode(name, **params)
register.tag('gerbi_placeholder', do_placeholder)


def do_image_placeholder(parser, token):
    """
    Method that parse the imageplaceholder template tag.
    """
    name, params = parse_placeholder(parser, token)
    return ImagePlaceholderNode(name, **params)
register.tag('gerbi_image_placeholder', do_image_placeholder)

def do_fileplaceholder(parser, token):
    """
    Method that parse the fileplaceholder template tag.
    """
    name, params = parse_placeholder(parser, token)
    return FilePlaceholderNode(name, **params)
register.tag('gerbi_file_placeholder', do_fileplaceholder)

def do_video_placeholder(parser, token):
    """
    Method that parse the imageplaceholder template tag.
    """
    name, params = parse_placeholder(parser, token)
    return VideoPlaceholderNode(name, **params)
register.tag('gerbi_video_placeholder', do_video_placeholder)

def do_contact_placeholder(parser, token):
    """
    Method that parse the contactplaceholder template tag.
    """
    name, params = parse_placeholder(parser, token)
    return ContactPlaceholderNode(name, **params)
register.tag('gerbi_contact_placeholder', do_contact_placeholder)




<|MERGE_RESOLUTION|>--- conflicted
+++ resolved
@@ -89,7 +89,7 @@
     """
     if not lang:
         lang = context.get('lang', gerbi_settings.GERBI_DEFAULT_LANGUAGE)
-    page = get_page_from_string_or_id(page, lang)
+    page = get_page_from_string_or_id( context, page, lang )
     if not page:
         return {'content': ''}
     url = page.get_url_path(language=lang)
@@ -113,15 +113,7 @@
         children = page.get_children_for_frontend()
         context.update({'children': children, 'page': page})
     return context
-<<<<<<< HEAD
-if gerbi_settings.GERBI_LEGACY_TAG_NAMES:
-    def pages_menu ( context, page, url='/' ):
-        return gerbi_menu ( context, page, url )
-    pages_menu = register.inclusion_tag('gerbi/menu.html',
-				        takes_context=True)(pages_menu)
-=======
-
->>>>>>> 8870f0bb
+
 gerbi_menu = register.inclusion_tag('gerbi/menu.html',
 				    takes_context=True)(gerbi_menu)
 
@@ -163,14 +155,6 @@
         children = root.get_children_for_frontend()
         context.update({'children': children, 'page': page})
     return context
-<<<<<<< HEAD
-if gerbi_settings.GERBI_LEGACY_TAG_NAMES:
-    def pages_sub_menu( context, page, url='/' ):
-        return gerbi_sub_menu ( context, page, url )
-    pages_sub_menu = register.inclusion_tag('gerbi/sub_menu.html',
-                                        takes_context=True)(pages_sub_menu)
-=======
->>>>>>> 8870f0bb
 
 gerbi_sub_menu = register.inclusion_tag('gerbi/sub_menu.html',
                                         takes_context=True)(gerbi_sub_menu)
@@ -199,29 +183,7 @@
                                     takes_context=True)(gerbi_siblings_menu)
 
 
-<<<<<<< HEAD
-def gerbi_admin_menu(context, page):
-    """Render the admin table of pages."""
-    request = context.get('request', None)
-
-    expanded = False
-    if request and "tree_expanded" in request.COOKIES:
-        cookie_string = urllib.unquote(request.COOKIES['tree_expanded'])
-        if cookie_string:
-            ids = [int(id) for id in
-                urllib.unquote(request.COOKIES['tree_expanded']).split(',')]
-            if page.id in ids:
-                expanded = True
-    context.update({'expanded': expanded, 'page': page})
-    return context
-gerbi_admin_menu = register.inclusion_tag('admin/gerbi/page/menu.html',
-                                          takes_context=True)(gerbi_admin_menu)
-
-
-def show_content(context, page, content_type, lang=None, fallback=True):
-=======
 def gerbi_show_content(context, page, content_type, lang=None, fallback=True):
->>>>>>> 8870f0bb
     """Display a content type from a page.
 
     Example::
@@ -247,60 +209,6 @@
 gerbi_show_content = register.inclusion_tag('gerbi/content.html',
                                       takes_context=True)(gerbi_show_content)
 
-<<<<<<< HEAD
-    page = get_page_from_string_or_id( context,page, lang)
-    if not page:
-        return ''
-
-    return {'content': page.slug_with_level(lang)}
-show_slug_with_level = register.inclusion_tag('gerbi/content.html',
-                                      takes_context=True)(show_slug_with_level)
-
-
-def show_absolute_url(context, page, lang=None):
-    """Show the url of a page in the right language
-
-    Example ::
-
-        {% show_absolute_url page_object %}
-
-    You can also use the slug of a page::
-
-        {% show_absolute_url "my-page-slug" %}
-
-    Keyword arguments:
-    :param page: the page object, slug or id
-    :param lang: the wanted language (defaults to `settings.GERBI_DEFAULT_LANGUAGE`)
-    """
-    if not lang:
-        lang = context.get('lang', gerbi_settings.GERBI_DEFAULT_LANGUAGE)
-    page = get_page_from_string_or_id( context, page, lang)
-    
-    if not page:
-        return {'content': ''}
-    url = page.get_url_path(language=lang)
-    if url:
-        return {'content': url}
-    return {'content': ''}
-show_absolute_url = register.inclusion_tag('gerbi/content.html',
-                                      takes_context=True)(show_absolute_url)
-
-
-def show_revisions(context, page, content_type, lang=None):
-    """Render the last 10 revisions of a page content with a list using
-        the ``gerbi/revisions.html`` template"""
-    if not gerbi_settings.GERBI_CONTENT_REVISION:
-        return {'revisions': None}
-    revisions = Content.objects.filter(page=page, language=lang,
-                                type=content_type).order_by('-creation_date')
-    if len(revisions) < 2:
-        return {'revisions': None}
-    return {'revisions': revisions[0:10]}
-show_revisions = register.inclusion_tag('gerbi/revisions.html',
-                                        takes_context=True)(show_revisions)
-=======
->>>>>>> 8870f0bb
-
 
 def gerbi_dynamic_tree_menu(context, page, url='/'):
     """
@@ -314,7 +222,7 @@
     :param url: not used anymore
     """
     lang = context.get('lang', gerbi_settings.GERBI_DEFAULT_LANGUAGE)
-    page = get_page_from_string_or_id( context,page, lang)
+    page = get_page_from_string_or_id( context, page, lang)
     children = None
     if page and 'gerbi_current_page' in context:
         gerbi_current_page = context['gerbi_current_page']
@@ -343,13 +251,8 @@
     :param url: not used anymore
     """
     lang = context.get('lang', gerbi_settings.GERBI_DEFAULT_LANGUAGE)
-<<<<<<< HEAD
-    page = get_page_from_string_or_id( context,page, lang)
+    page = get_page_from_string_or_id( context, page, lang)
     pages_navigation = None
-=======
-    page = get_page_from_string_or_id(page, lang)
-    gerbi_navigation = None
->>>>>>> 8870f0bb
     if page:
         gerbi_navigation = page.get_ancestors()
     context.update({'gerbi_navigation': gerbi_navigation, 'page': page})
@@ -475,7 +378,6 @@
 class LoadPagesNode(template.Node):
     """Load page node."""
     def render(self, context):
-<<<<<<< HEAD
         if 'current_page' not in context:
             context.update({'current_page': None})
             print "Warning: LoadPagesNode::render(): context has no current page !"
@@ -485,13 +387,6 @@
         if 'pages_navigation' not in context:
             page_set = model.objects.navigation().order_by("tree_id")
             context.update({'pages_navigation': page_set})
-=======
-        if 'gerbi_navigation' not in context:
-            page_set = Page.objects.navigation().order_by("tree_id")
-            context.update({'gerbi_navigation': page_set})
-        if 'gerbi_current_page' not in context:
-            context.update({'gerbi_current_page': None})
->>>>>>> 8870f0bb
         return ''
 
 
